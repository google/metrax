# Copyright 2025 Google LLC
#
# Licensed under the Apache License, Version 2.0 (the "License");
# you may not use this file except in compliance with the License.
# You may obtain a copy of the License at
#
#     http://www.apache.org/licenses/LICENSE-2.0
#
# Unless required by applicable law or agreed to in writing, software
# distributed under the License is distributed on an "AS IS" BASIS,
# WITHOUT WARRANTIES OR CONDITIONS OF ANY KIND, either express or implied.
# See the License for the specific language governing permissions and
# limitations under the License.

"""A collection of different metrics for image models."""

import jax.numpy as jnp
from jax import random
import flax
import jax
from clu import metrics as clu_metrics
from metrax import base

KID_DEFAULT_SUBSETS = 100
KID_DEFAULT_SUBSET_SIZE = 1000
KID_DEFAULT_DEGREE = 3
KID_DEFAULT_GAMMA = None
KID_DEFAULT_COEF = 1.0


def _gaussian_kernel1d(sigma, radius):
  r"""Generates a 1D normalized Gaussian kernel.

  This function creates a 1D Gaussian kernel, which can be used for smoothing
  operations. The kernel is centered at zero and its values are determined by
  the Gaussian function:

  .. math::
    \phi(x) = e^{-\frac{x^2}{2\sigma^2}}

  The resulting kernel :math:`\phi(x)` is then normalized by dividing each
  element by the sum of all elements, so that the sum of the kernel's elements
  is 1. This function assumes an order of 0 for the Gaussian derivative (i.e.,
  a standard smoothing kernel).

  Args:
    sigma (float): The standard deviation (:math:`\sigma`) of the Gaussian
      distribution. This controls the "width" or "spread" of the kernel.
    radius (int): The radius of the kernel. The kernel will include points from
      :math:`-radius` to :math:`+radius`. The total size of the kernel will be
      :math:`2 \times radius + 1`.

  Returns:
    jnp.ndarray: A 1D JAX array representing the normalized Gaussian kernel.
  """
  sigma2 = sigma * sigma
  x = jnp.arange(-radius, radius + 1)
  phi_x = jnp.exp(-0.5 / sigma2 * x**2)
  phi_x = phi_x / phi_x.sum()
  return phi_x


def polynomial_kernel(x: jax.Array, y: jax.Array, degree: int, gamma: float, coef: float) -> jax.Array:
    """
    Compute the polynomial kernel between two sets of features.
    Args:
        x: First set of features.
        y: Another set of features to be computed with.
        degree: Degree of the polynomial kernel.
        gamma: Kernel coefficient for the polynomial kernel. If None, uses 1 / x.shape[1].
        coef: Independent term in the polynomial kernel.
    Returns:
        Polynomial kernel value of Array type.
    """
    if gamma is None:
        gamma = 1.0 / x.shape[1]
    return (jnp.dot(x, y.T) * gamma + coef) ** degree


<<<<<<< HEAD
=======
def random_images(seed, n):
    """
    Generate n random RGB images as numpy arrays in (N, 3, 299, 299) format using PIL.Image.
    Args:
        seed: Random seed for reproducibility.
        n: Number of images to generate.
    Returns:
        images: numpy array of shape (n, 3, 299, 299), dtype uint8
    """
    rng = np.random.RandomState(seed)
    images = []
    for _ in range(n):
        # Generate a random (299, 299, 3) uint8 array
        arr = rng.randint(0, 256, size=(299, 299, 3), dtype=np.uint8)
        # Convert to PIL Image and back to numpy to ensure valid image
        img = Image.fromarray(arr, mode='RGB')
        arr_pil = np.array(img)
        # Transpose to (3, 299, 299) as required by KID/torchmetrics
        arr_pil = arr_pil.transpose(2, 0, 1)
        images.append(arr_pil)
    return np.stack(images, axis=0).astype(np.uint8)

>>>>>>> f13d26e0

@flax.struct.dataclass
class KID(base.Average):
    r"""Computes Kernel Inception Distance (KID) for asses quality of generated images.
    KID is a metric used to evaluate the quality of generated images by comparing
    the distribution of generated images to the distribution of real images.
    It is based on the Inception Score (IS) and uses a kernelized version of the
    Maximum Mean Discrepancy (MMD) to measure the distance between two
    distributions.

    The KID is computed as follows:

    .. math::
        KID = MMD(f_{real}, f_{fake})^2

    Where :math:`MMD` is the maximum mean discrepancy and :math:`I_{real}, I_{fake}` are extracted features
    from real and fake images, see `kid ref1`_ for more details. In particular, calculating the MMD requires the
    evaluation of a polynomial kernel function :math:`k`.

    .. math::
        k(x,y) = (\gamma * x^T y + coef)^{degree}

    Args:
        subsets: Number of subsets to use for KID calculation.
        subset_size: Number of samples in each subset.
        degree: Degree of the polynomial kernel.
        gamma: Kernel coefficient for the polynomial kernel.
        coef: Independent term in the polynomial kernel.
    """

    subsets: int = KID_DEFAULT_SUBSETS
    subset_size: int = KID_DEFAULT_SUBSET_SIZE
    degree: int = KID_DEFAULT_DEGREE
    gamma: float = KID_DEFAULT_GAMMA
    coef: float = KID_DEFAULT_COEF

    @classmethod
    def from_model_output(
        cls,
        real_features: jax.Array,
        fake_features: jax.Array,
        subsets: int = KID_DEFAULT_SUBSETS,
        subset_size: int = KID_DEFAULT_SUBSET_SIZE,
        degree: int = KID_DEFAULT_DEGREE,
        gamma: float = KID_DEFAULT_GAMMA,
        coef: float = KID_DEFAULT_COEF,
    ):
        """
        Create a KID instance from model output.
        also it computes average output and then store it in the instance.        
        """
        # checks for the valid inputs
        if subsets <= 0 or subset_size <= 0 or degree <= 0 or (gamma is not None and gamma <= 0) or coef <= 0:
            raise ValueError("All parameters must be positive and non-zero.")
        # Compute KID for this batch
        if real_features.shape[0] < subset_size or fake_features.shape[0] < subset_size:
            raise ValueError("Subset size must be smaller than the number of samples.")
        master_key = random.PRNGKey(42)
        kid_scores = []
        for i in range(subsets):
            key_real, key_fake = random.split(random.fold_in(master_key, i))
            real_indices = random.choice(key_real, real_features.shape[0], (subset_size,), replace=False)
            fake_indices = random.choice(key_fake, fake_features.shape[0], (subset_size,), replace=False)
            f_real_subset = real_features[real_indices]
            f_fake_subset = fake_features[fake_indices]
            kid = cls.__compute_mmd_static(f_real_subset, f_fake_subset, degree, gamma, coef)
            kid_scores.append(kid)
        kid_mean = jnp.mean(jnp.array(kid_scores))
        # Accumulate sum and count for averaging
        return cls(
            total=kid_mean,
            count=1.0,
            subsets=subsets,
            subset_size=subset_size,
            degree=degree,
            gamma=gamma,
            coef=coef,
        )

    @classmethod
    def empty(cls) -> "KID":
        """
        Create an empty instance of KID.
        """
        return cls(
            total=0.0,
            count=0.0,
            subsets=KID_DEFAULT_SUBSETS,
            subset_size=KID_DEFAULT_SUBSET_SIZE,
            degree=KID_DEFAULT_DEGREE,
            gamma=KID_DEFAULT_GAMMA,
            coef=KID_DEFAULT_COEF,
        )

    @staticmethod
    def _compute_mmd_static(f_real: jax.Array, f_fake: jax.Array, degree: int, gamma: float, coef: float) -> float:
        k_11 = polynomial_kernel(f_real, f_real, degree, gamma, coef)
        k_22 = polynomial_kernel(f_fake, f_fake, degree, gamma, coef)
        k_12 = polynomial_kernel(f_real, f_fake, degree, gamma, coef)

        m = f_real.shape[0]
        diag_x = jnp.diag(k_11)
        diag_y = jnp.diag(k_22)

        kt_xx_sum = jnp.sum(k_11, axis=-1) - diag_x
        kt_yy_sum = jnp.sum(k_22, axis=-1) - diag_y
        k_xy_sum = jnp.sum(k_12, axis=0)

        value = (jnp.sum(kt_xx_sum) + jnp.sum(kt_yy_sum)) / (m * (m - 1))
        value -= 2 * jnp.sum(k_xy_sum) / (m**2)
        return value

    
    def compute(self) -> jax.Array:
        """
        Compute the average KID value from accumulated batches.
        Always returns a scalar (0-dim array or float).
        """
        result = base.divide_no_nan(self.total, self.count)
        # If result is a 0-dim array, convert to float for easier downstream use
        if hasattr(result, 'shape') and result.shape == ():
            return float(result)
        return result
    

    def merge(self, other: "KID") -> "KID":
        """
        Merge two KID instances by summing totals and counts.
        """
        return type(self)(
            total=self.total + other.total,
            count=self.count + other.count,
            subsets=self.subsets,
            subset_size=self.subset_size,
            degree=self.degree,
            gamma=self.gamma,
            coef=self.coef,
        )


@flax.struct.dataclass
class SSIM(base.Average):
  r"""SSIM (Structural Similarity Index Measure) Metric.

  This class calculates the structural similarity between predicted and target
  images and averages it over a dataset. SSIM is a perception-based model that
  considers changes in structural information, luminance, and contrast.

  The general SSIM formula considers three components: luminance (l),
      contrast (c), and structure (s):

      .. math::
        SSIM(x, y) = [l(x, y)]^\alpha \cdot [c(x, y)]^\beta \cdot [s(x,
        y)]^\gamma

      Where:
        - Luminance comparison:
          :math:`l(x, y) = \frac{2\mu_x\mu_y + c_1}{\mu_x^2 + \mu_y^2 + c_1}`
        - Contrast comparison:
          :math:`c(x, y) = \frac{2\sigma_x\sigma_y + c_2}{\sigma_x^2 +
          \sigma_y^2 + c_2}`
        - Structure comparison:
          :math:`s(x, y) = \frac{\sigma_{xy} + c_3}{\sigma_x\sigma_y + c_3}`

      This implementation uses a common simplified form where :math:`\alpha =
      \beta = \gamma = 1` and :math:`c_3 = c_2 / 2`.

      This leads to the combined formula:

      .. math::
        SSIM(x, y) = \frac{(2\mu_x\mu_y + c_1)(2\sigma_{xy} + c_2)}{(\mu_x^2 +
        \mu_y^2 + c_1)(\sigma_x^2 + \sigma_y^2 + c_2)}

      In these formulas:
        - :math:`\mu_x` and :math:`\mu_y` are the local means of :math:`x` and
        :math:`y`.
        - :math:`\sigma_x^2` and :math:`\sigma_y^2` are the local variances of
        :math:`x` and :math:`y`.
        - :math:`\sigma_{xy}` is the local covariance of :math:`x` and
        :math:`y`.
        - :math:`c_1 = (K_1 L)^2` and :math:`c_2 = (K_2 L)^2` are stabilization
        constants,
          where :math:`L` is the dynamic range of pixel values, and :math:`K_1,
          K_2` are small constants (e.g., 0.01 and 0.03).
  """

  @staticmethod
  def _calculate_ssim(
      img1: jnp.ndarray,
      img2: jnp.ndarray,
      max_val: float,
      filter_size: int = 11,
      filter_sigma: float = 1.5,
      k1: float = 0.01,
      k2: float = 0.03,
  ) -> jnp.ndarray:
    """Computes SSIM (Structural Similarity Index Measure) values for a batch of images.

    This function calculates the SSIM between two batches of images (`img1` and
    `img2`). If the images have multiple channels, SSIM is calculated for each
    channel independently, and then the mean SSIM across channels is returned.

    Args:
      img1: The first batch of images, expected shape ``(batch, height, width,
        channels)``.
      img2: The second batch of images, expected shape ``(batch, height, width,
        channels)``.
      max_val: The dynamic range of the pixel values (e.g., 1.0 for images
        normalized to [0,1] or 255 for uint8 images).
      filter_size: The size of the Gaussian filter window used for calculating
        local statistics. Must be an odd integer.
      filter_sigma: The standard deviation of the Gaussian filter.
      k1: A small constant used in the SSIM formula to stabilize the luminance
        comparison.
      k2: A small constant used in the SSIM formula to stabilize the
        contrast/structure comparison.

    Returns:
      A 1D JAX array of shape ``(batch,)`` containing the SSIM value for each
      image pair in the batch.
    """
    if img1.shape != img2.shape:
      raise ValueError(
          f'Input images must have the same shape, but got {img1.shape} and'
          f' {img2.shape}'
      )
    if img1.ndim != 4:  # (batch, H, W, C)
      raise ValueError(
          'Input images must be 4D tensors (batch, height, width, channels),'
          f' but got {img1.ndim}D'
      )
    if img1.shape[-3] < filter_size or img1.shape[-2] < filter_size:
      raise ValueError(
          f'Image dimensions ({img1.shape[-3]}x{img1.shape[-2]}) must be at'
          f' least filter_size x filter_size ({filter_size}x{filter_size}).'
      )

    num_channels = img1.shape[-1]
    img1 = img1.astype(jnp.float32)
    img2 = img2.astype(jnp.float32)

    gaussian_kernal_1d = _gaussian_kernel1d(
        filter_sigma, (filter_size - 1) // 2
    )
    gaussian_kernel_2d = jnp.outer(gaussian_kernal_1d, gaussian_kernal_1d)
    # Kernel for convolution: (H_k, W_k, C_in=1, C_out=1)
    kernel_conv = gaussian_kernel_2d[:, :, jnp.newaxis, jnp.newaxis]

    c1 = (k1 * max_val) ** 2
    c2 = (k2 * max_val) ** 2

    def _calculate_ssim_for_channel(x_ch, y_ch, conv_kernel, c1, c2):
      r"""Calculates the Structural Similarity Index (SSIM) for a single channel.

      This function computes the SSIM between two single-channel image arrays
      (:math:`x_{ch}` and :math:`y_{ch}`) using a precomputed Gaussian kernel
      for local statistics. The SSIM metric quantifies image quality
      degradation based on perceived changes in structural information, also
      incorporating important perceptual phenomena like luminance and contrast
      masking.

      The general SSIM formula considers three components: luminance (l),
      contrast (c), and structure (s):

      .. math::
        SSIM(x, y) = [l(x, y)]^\alpha \cdot [c(x, y)]^\beta \cdot [s(x,
        y)]^\gamma

      Where:
        - Luminance comparison:
          :math:`l(x, y) = \frac{2\mu_x\mu_y + c_1}{\mu_x^2 + \mu_y^2 + c_1}`
        - Contrast comparison:
          :math:`c(x, y) = \frac{2\sigma_x\sigma_y + c_2}{\sigma_x^2 +
          \sigma_y^2 + c_2}`
        - Structure comparison:
          :math:`s(x, y) = \frac{\sigma_{xy} + c_3}{\sigma_x\sigma_y + c_3}`

      This implementation uses a common simplified form where :math:`\alpha =
      \beta = \gamma = 1` and :math:`c_3 = c_2 / 2`.

      This leads to the combined formula:

      .. math::
        SSIM(x, y) = \frac{(2\mu_x\mu_y + c_1)(2\sigma_{xy} + c_2)}{(\mu_x^2 +
        \mu_y^2 + c_1)(\sigma_x^2 + \sigma_y^2 + c_2)}

      In these formulas:
        - :math:`\mu_x` and :math:`\mu_y` are the local means of :math:`x` and
        :math:`y`.
        - :math:`\sigma_x^2` and :math:`\sigma_y^2` are the local variances of
        :math:`x` and :math:`y`.
        - :math:`\sigma_{xy}` is the local covariance of :math:`x` and
        :math:`y`.
        - :math:`c_1 = (K_1 L)^2` and :math:`c_2 = (K_2 L)^2` are stabilization
        constants,
          where :math:`L` is the dynamic range of pixel values, and :math:`K_1,
          K_2` are small constants (e.g., 0.01 and 0.03).

      Args:
        x_ch (jnp.ndarray): The first input image channel. Expected shape is
          ``(batch, Height, Width, 1)``.
        y_ch (jnp.ndarray): The second input image channel. Expected shape is
          ``(batch, Height, Width, 1)``.
        conv_kernel (jnp.ndarray): The 2D Gaussian kernel, reshaped to 4D, used
          for calculating local windowed statistics (mean, variance,
          covariance). Expected shape is ``(Kernel_H, Kernel_W, 1, 1)``.
        c1 (float): Stabilization constant for the luminance and mean component,
          :math:`(K_1 L)^2`.
        c2 (float): Stabilization constant for the variance and covariance
          component, :math:`(K_2 L)^2`.

      Returns:
        jnp.ndarray: A scalar JAX array (or an array of scalars if batch size >
        1)
        representing the mean SSIM value(s) for the input channel(s).
      """
      # x_ch, y_ch are (batch, H, W, 1)
      dn = lax.conv_dimension_numbers(
          x_ch.shape, conv_kernel.shape, ('NHWC', 'HWIO', 'NHWC')
      )

      mu_x = lax.conv_general_dilated(
          x_ch,
          conv_kernel,
          window_strides=(1, 1),
          padding='VALID',
          dimension_numbers=dn,
      )
      mu_y = lax.conv_general_dilated(
          y_ch,
          conv_kernel,
          window_strides=(1, 1),
          padding='VALID',
          dimension_numbers=dn,
      )

      mu_x_sq = mu_x**2
      mu_y_sq = mu_y**2
      mu_x_mu_y = mu_x * mu_y

      sigma_x_sq = (
          lax.conv_general_dilated(
              x_ch**2,
              conv_kernel,
              window_strides=(1, 1),
              padding='VALID',
              dimension_numbers=dn,
          )
          - mu_x_sq
      )
      sigma_y_sq = (
          lax.conv_general_dilated(
              y_ch**2,
              conv_kernel,
              window_strides=(1, 1),
              padding='VALID',
              dimension_numbers=dn,
          )
          - mu_y_sq
      )
      sigma_xy = (
          lax.conv_general_dilated(
              x_ch * y_ch,
              conv_kernel,
              window_strides=(1, 1),
              padding='VALID',
              dimension_numbers=dn,
          )
          - mu_x_mu_y
      )

      numerator1 = 2 * mu_x_mu_y + c1
      numerator2 = 2 * sigma_xy + c2
      denominator1 = mu_x_sq + mu_y_sq + c1
      denominator2 = sigma_x_sq + sigma_y_sq + c2

      ssim_map = (numerator1 * numerator2) / (denominator1 * denominator2)
      return jnp.mean(
          ssim_map, axis=(1, 2, 3)
      )  # Mean over H, W, C (which is 1 here for the map)

    ssim_per_channel_list = []
    for i in range(num_channels):
      img1_c = lax.dynamic_slice_in_dim(
          img1, i * 1, 1, axis=3
      )  # (batch, H, W, 1)
      img2_c = lax.dynamic_slice_in_dim(
          img2, i * 1, 1, axis=3
      )  # (batch, H, W, 1)

      ssim_for_channel = _calculate_ssim_for_channel(
          img1_c, img2_c, kernel_conv, c1, c2
      )
      ssim_per_channel_list.append(ssim_for_channel)

    ssim_scores_stacked = jnp.stack(
        ssim_per_channel_list, axis=-1
    )  # (batch, num_channels)
    return jnp.mean(ssim_scores_stacked, axis=-1)  # (batch,)

  @classmethod
  def from_model_output(  # type: ignore[override]
      cls,
      predictions: jax.Array,  # Represents predicted images (y_pred)
      targets: jax.Array,  # Represents ground truth images (y_true)
      max_val: float,  # Dynamic range of pixel values
      filter_size: int = 11,
      filter_sigma: float = 1.5,
      k1: float = 0.01,
      k2: float = 0.03,
  ) -> 'SSIM':
    """Computes SSIM for a batch of images and creates an SSIM metric instance.

    This method takes batches of predicted and target images, calculates their
    SSIM values, and then initializes an SSIM metric object suitable for
    aggregation across multiple batches.

    Args:
        predictions: A JAX array of predicted images, with shape ``(batch,
          height, width, channels)``.
        targets: A JAX array of ground truth images, with shape ``(batch,
          height, width, channels)``.
        max_val: The maximum possible pixel value (dynamic range) of the images
          (e.g., 1.0 for float images in [0,1], 255 for uint8 images).
        filter_size: The size of the Gaussian filter window used in SSIM
          calculation (default is 11).
        filter_sigma: The standard deviation of the Gaussian filter (default is
          1.5).
        k1: SSIM stability constant for the luminance term (default is 0.01).
        k2: SSIM stability constant for the contrast/structure term (default is
          0.03).

    Returns:
        An SSIM instance containing the SSIM values for the current batch,
        ready for averaging.
    """
    # shape (batch_size,)
    batch_ssim_values = cls._calculate_ssim(
        predictions,
        targets,
        max_val=max_val,
        filter_size=filter_size,
        filter_sigma=filter_sigma,
        k1=k1,
        k2=k2,
    )
    return super().from_model_output(values=batch_ssim_values)
<|MERGE_RESOLUTION|>--- conflicted
+++ resolved
@@ -15,7 +15,7 @@
 """A collection of different metrics for image models."""
 
 import jax.numpy as jnp
-from jax import random
+from jax import random, lax
 import flax
 import jax
 from clu import metrics as clu_metrics
@@ -76,32 +76,6 @@
         gamma = 1.0 / x.shape[1]
     return (jnp.dot(x, y.T) * gamma + coef) ** degree
 
-
-<<<<<<< HEAD
-=======
-def random_images(seed, n):
-    """
-    Generate n random RGB images as numpy arrays in (N, 3, 299, 299) format using PIL.Image.
-    Args:
-        seed: Random seed for reproducibility.
-        n: Number of images to generate.
-    Returns:
-        images: numpy array of shape (n, 3, 299, 299), dtype uint8
-    """
-    rng = np.random.RandomState(seed)
-    images = []
-    for _ in range(n):
-        # Generate a random (299, 299, 3) uint8 array
-        arr = rng.randint(0, 256, size=(299, 299, 3), dtype=np.uint8)
-        # Convert to PIL Image and back to numpy to ensure valid image
-        img = Image.fromarray(arr, mode='RGB')
-        arr_pil = np.array(img)
-        # Transpose to (3, 299, 299) as required by KID/torchmetrics
-        arr_pil = arr_pil.transpose(2, 0, 1)
-        images.append(arr_pil)
-    return np.stack(images, axis=0).astype(np.uint8)
-
->>>>>>> f13d26e0
 
 @flax.struct.dataclass
 class KID(base.Average):
