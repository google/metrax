# Copyright 2025 Google LLC
#
# Licensed under the Apache License, Version 2.0 (the "License");
# you may not use this file except in compliance with the License.
# You may obtain a copy of the License at
#
#     http://www.apache.org/licenses/LICENSE-2.0
#
# Unless required by applicable law or agreed to in writing, software
# distributed under the License is distributed on an "AS IS" BASIS,
# WITHOUT WARRANTIES OR CONDITIONS OF ANY KIND, either express or implied.
# See the License for the specific language governing permissions and
# limitations under the License.

"""A collection of different metrics for image models."""

<<<<<<< HEAD
import jax.numpy as jnp
from jax import random, lax
=======
from clu import metrics as clu_metrics
>>>>>>> 21e4f1a3
import flax
import jax
from metrax import base


def _gaussian_kernel1d(sigma, radius):
  r"""Generates a 1D normalized Gaussian kernel.

  This function creates a 1D Gaussian kernel, which can be used for smoothing
  operations. The kernel is centered at zero and its values are determined by
  the Gaussian function:

  .. math::
    \phi(x) = e^{-\frac{x^2}{2\sigma^2}}

  The resulting kernel :math:`\phi(x)` is then normalized by dividing each
  element by the sum of all elements, so that the sum of the kernel's elements
  is 1. This function assumes an order of 0 for the Gaussian derivative (i.e.,
  a standard smoothing kernel).

  Args:
    sigma (float): The standard deviation (:math:`\sigma`) of the Gaussian
      distribution. This controls the "width" or "spread" of the kernel.
    radius (int): The radius of the kernel. The kernel will include points from
      :math:`-radius` to :math:`+radius`. The total size of the kernel will be
      :math:`2 \times radius + 1`.

  Returns:
    jnp.ndarray: A 1D JAX array representing the normalized Gaussian kernel.
  """
  sigma2 = sigma * sigma
  x = jnp.arange(-radius, radius + 1)
  phi_x = jnp.exp(-0.5 / sigma2 * x**2)
  phi_x = phi_x / phi_x.sum()
  return phi_x


def _polynomial_kernel(x: jax.Array, y: jax.Array, degree: int, gamma: float, coef: float) -> jax.Array:
    """
    Compute the polynomial kernel between two sets of features.
    Args:
        x: First set of features.
        y: Another set of features to be computed with.
        degree: Degree of the polynomial kernel.
        gamma: Kernel coefficient for the polynomial kernel. If None, uses 1 / x.shape[1].
        coef: Independent term in the polynomial kernel.
    Returns:
        Polynomial kernel value of Array type.
    """
    if gamma is None:
        gamma = 1.0 / x.shape[1]
    return (jnp.dot(x, y.T) * gamma + coef) ** degree


@flax.struct.dataclass
class KID(base.Average):
    r"""Computes Kernel Inception Distance (KID) for asses quality of generated images.
    KID is a metric used to evaluate the quality of generated images by comparing
    the distribution of generated images to the distribution of real images.
    It is based on the Inception Score (IS) and uses a kernelized version of the
    Maximum Mean Discrepancy (MMD) to measure the distance between two
    distributions.

    The KID is computed as follows:

    .. math::
        KID = MMD(f_{real}, f_{fake})^2

    Where :math:`MMD` is the maximum mean discrepancy and :math:`I_{real}, I_{fake}` are extracted features
    from real and fake images, see `kid ref1`_ for more details. In particular, calculating the MMD requires the
    evaluation of a polynomial kernel function :math:`k`.

    .. math::
        k(x,y) = (\gamma * x^T y + coef)^{degree}

    Args:
        subsets: Number of subsets to use for KID calculation.
        subset_size: Number of samples in each subset.
        degree: Degree of the polynomial kernel.
        gamma: Kernel coefficient for the polynomial kernel.
        coef: Independent term in the polynomial kernel.
    """

    @staticmethod
    def _compute_mmd_static(f_real: jax.Array, f_fake: jax.Array, degree: int, gamma: float, coef: float) -> float:
        k_11 = _polynomial_kernel(f_real, f_real, degree, gamma, coef)
        k_22 = _polynomial_kernel(f_fake, f_fake, degree, gamma, coef)
        k_12 = _polynomial_kernel(f_real, f_fake, degree, gamma, coef)

        m = f_real.shape[0]
        diag_x = jnp.diag(k_11)
        diag_y = jnp.diag(k_22)

        kt_xx_sum = jnp.sum(k_11, axis=-1) - diag_x
        kt_yy_sum = jnp.sum(k_22, axis=-1) - diag_y
        k_xy_sum = jnp.sum(k_12, axis=0)

        value = (jnp.sum(kt_xx_sum) + jnp.sum(kt_yy_sum)) / (m * (m - 1))
        value -= 2 * jnp.sum(k_xy_sum) / (m**2)
        return value

    @classmethod
    def from_model_output(
        cls,
        real_features: jax.Array,
        fake_features: jax.Array,
        subsets: int = 100,
        subset_size: int = 1000,
        degree: int = 3,
        gamma: float = None,
        coef: float = 1.0,
    ):
        """
        Create a KID instance from model output.
        Also computes the average KID value and stores it in the instance.

        Args:
            real_features (jax.Array):
                Feature representations of real images. Shape: (N, D), where N is the number of real images and D is the feature dimension.
            fake_features (jax.Array):
                Feature representations of generated (fake) images. Shape: (M, D), where M is the number of fake images and D is the feature dimension.
            subsets (int, optional):
                Number of random subsets to use for KID calculation. Default is 100.
            subset_size (int, optional):
                Number of samples in each subset. Must be <= min(N, M). Default is 1000.
            degree (int, optional):
                Degree of the polynomial kernel. Default is 3.
            gamma (float, optional):
                Kernel coefficient for the polynomial kernel. If None, uses 1 / D. Default is None.
            coef (float, optional):
                Independent term in the polynomial kernel. Default is 1.0.

        Returns:
            KID: An instance of the KID metric with the computed mean KID value for the given features.

        Raises:
            ValueError: If any parameter is non-positive, or if subset_size is greater than the number of samples in real or fake features.
        """
        if subsets <= 0 or subset_size <= 0 or degree <= 0 or (gamma is not None and gamma <= 0) or coef <= 0:
            raise ValueError("All parameters must be positive and non-zero.")
        # Compute KID for this batch and then store the aggregated response.
        if real_features.shape[0] < subset_size or fake_features.shape[0] < subset_size:
            raise ValueError("Subset size must be smaller than the number of samples.")
        master_key = random.PRNGKey(42)
        kid_scores = []
        for i in range(subsets):
            key_real, key_fake = random.split(random.fold_in(master_key, i))
            real_indices = random.choice(key_real, real_features.shape[0], (subset_size,), replace=False)
            fake_indices = random.choice(key_fake, fake_features.shape[0], (subset_size,), replace=False)
            f_real_subset = real_features[real_indices]
            f_fake_subset = fake_features[fake_indices]
            kid = cls._compute_mmd_static(f_real_subset, f_fake_subset, degree, gamma, coef)
            kid_scores.append(kid)
        kid_mean = jnp.mean(jnp.array(kid_scores))

        return cls(
            total=kid_mean,
            count=1.0,
            subsets=subsets,
            subset_size=subset_size,
            degree=degree,
            gamma=gamma,
            coef=coef,
        )


@flax.struct.dataclass
class SSIM(base.Average):
  r"""SSIM (Structural Similarity Index Measure) Metric.

  This class calculates the structural similarity between predicted and target
  images and averages it over a dataset. SSIM is a perception-based model that
  considers changes in structural information, luminance, and contrast.

  The general SSIM formula considers three components: luminance (l),
      contrast (c), and structure (s):

      .. math::
        SSIM(x, y) = [l(x, y)]^\alpha \cdot [c(x, y)]^\beta \cdot [s(x,
        y)]^\gamma

      Where:
        - Luminance comparison:
          :math:`l(x, y) = \frac{2\mu_x\mu_y + c_1}{\mu_x^2 + \mu_y^2 + c_1}`
        - Contrast comparison:
          :math:`c(x, y) = \frac{2\sigma_x\sigma_y + c_2}{\sigma_x^2 +
          \sigma_y^2 + c_2}`
        - Structure comparison:
          :math:`s(x, y) = \frac{\sigma_{xy} + c_3}{\sigma_x\sigma_y + c_3}`

      This implementation uses a common simplified form where :math:`\alpha =
      \beta = \gamma = 1` and :math:`c_3 = c_2 / 2`.

      This leads to the combined formula:

      .. math::
        SSIM(x, y) = \frac{(2\mu_x\mu_y + c_1)(2\sigma_{xy} + c_2)}{(\mu_x^2 +
        \mu_y^2 + c_1)(\sigma_x^2 + \sigma_y^2 + c_2)}

      In these formulas:
        - :math:`\mu_x` and :math:`\mu_y` are the local means of :math:`x` and
        :math:`y`.
        - :math:`\sigma_x^2` and :math:`\sigma_y^2` are the local variances of
        :math:`x` and :math:`y`.
        - :math:`\sigma_{xy}` is the local covariance of :math:`x` and
        :math:`y`.
        - :math:`c_1 = (K_1 L)^2` and :math:`c_2 = (K_2 L)^2` are stabilization
        constants,
          where :math:`L` is the dynamic range of pixel values, and :math:`K_1,
          K_2` are small constants (e.g., 0.01 and 0.03).
  """

  @staticmethod
  def _calculate_ssim(
      img1: jnp.ndarray,
      img2: jnp.ndarray,
      max_val: float,
      filter_size: int = 11,
      filter_sigma: float = 1.5,
      k1: float = 0.01,
      k2: float = 0.03,
  ) -> jnp.ndarray:
    """Computes SSIM (Structural Similarity Index Measure) values for a batch of images.

    This function calculates the SSIM between two batches of images (`img1` and
    `img2`). If the images have multiple channels, SSIM is calculated for each
    channel independently, and then the mean SSIM across channels is returned.

    Args:
      img1: The first batch of images, expected shape ``(batch, height, width,
        channels)``.
      img2: The second batch of images, expected shape ``(batch, height, width,
        channels)``.
      max_val: The dynamic range of the pixel values (e.g., 1.0 for images
        normalized to [0,1] or 255 for uint8 images).
      filter_size: The size of the Gaussian filter window used for calculating
        local statistics. Must be an odd integer.
      filter_sigma: The standard deviation of the Gaussian filter.
      k1: A small constant used in the SSIM formula to stabilize the luminance
        comparison.
      k2: A small constant used in the SSIM formula to stabilize the
        contrast/structure comparison.

    Returns:
      A 1D JAX array of shape ``(batch,)`` containing the SSIM value for each
      image pair in the batch.
    """
    if img1.shape != img2.shape:
      raise ValueError(
          f'Input images must have the same shape, but got {img1.shape} and'
          f' {img2.shape}'
      )
    if img1.ndim != 4:  # (batch, H, W, C)
      raise ValueError(
          'Input images must be 4D tensors (batch, height, width, channels),'
          f' but got {img1.ndim}D'
      )
    if img1.shape[-3] < filter_size or img1.shape[-2] < filter_size:
      raise ValueError(
          f'Image dimensions ({img1.shape[-3]}x{img1.shape[-2]}) must be at'
          f' least filter_size x filter_size ({filter_size}x{filter_size}).'
      )

    num_channels = img1.shape[-1]
    img1 = img1.astype(jnp.float32)
    img2 = img2.astype(jnp.float32)

    gaussian_kernal_1d = _gaussian_kernel1d(
        filter_sigma, (filter_size - 1) // 2
    )
    gaussian_kernel_2d = jnp.outer(gaussian_kernal_1d, gaussian_kernal_1d)
    # Kernel for convolution: (H_k, W_k, C_in=1, C_out=1)
    kernel_conv = gaussian_kernel_2d[:, :, jnp.newaxis, jnp.newaxis]

    c1 = (k1 * max_val) ** 2
    c2 = (k2 * max_val) ** 2

    def _calculate_ssim_for_channel(x_ch, y_ch, conv_kernel, c1, c2):
      r"""Calculates the Structural Similarity Index (SSIM) for a single channel.

      This function computes the SSIM between two single-channel image arrays
      (:math:`x_{ch}` and :math:`y_{ch}`) using a precomputed Gaussian kernel
      for local statistics. The SSIM metric quantifies image quality
      degradation based on perceived changes in structural information, also
      incorporating important perceptual phenomena like luminance and contrast
      masking.

      The general SSIM formula considers three components: luminance (l),
      contrast (c), and structure (s):

      .. math::
        SSIM(x, y) = [l(x, y)]^\alpha \cdot [c(x, y)]^\beta \cdot [s(x,
        y)]^\gamma

      Where:
        - Luminance comparison:
          :math:`l(x, y) = \frac{2\mu_x\mu_y + c_1}{\mu_x^2 + \mu_y^2 + c_1}`
        - Contrast comparison:
          :math:`c(x, y) = \frac{2\sigma_x\sigma_y + c_2}{\sigma_x^2 +
          \sigma_y^2 + c_2}`
        - Structure comparison:
          :math:`s(x, y) = \frac{\sigma_{xy} + c_3}{\sigma_x\sigma_y + c_3}`

      This implementation uses a common simplified form where :math:`\alpha =
      \beta = \gamma = 1` and :math:`c_3 = c_2 / 2`.

      This leads to the combined formula:

      .. math::
        SSIM(x, y) = \frac{(2\mu_x\mu_y + c_1)(2\sigma_{xy} + c_2)}{(\mu_x^2 +
        \mu_y^2 + c_1)(\sigma_x^2 + \sigma_y^2 + c_2)}

      In these formulas:
        - :math:`\mu_x` and :math:`\mu_y` are the local means of :math:`x` and
        :math:`y`.
        - :math:`\sigma_x^2` and :math:`\sigma_y^2` are the local variances of
        :math:`x` and :math:`y`.
        - :math:`\sigma_{xy}` is the local covariance of :math:`x` and
        :math:`y`.
        - :math:`c_1 = (K_1 L)^2` and :math:`c_2 = (K_2 L)^2` are stabilization
        constants,
          where :math:`L` is the dynamic range of pixel values, and :math:`K_1,
          K_2` are small constants (e.g., 0.01 and 0.03).

      Args:
        x_ch (jnp.ndarray): The first input image channel. Expected shape is
          ``(batch, Height, Width, 1)``.
        y_ch (jnp.ndarray): The second input image channel. Expected shape is
          ``(batch, Height, Width, 1)``.
        conv_kernel (jnp.ndarray): The 2D Gaussian kernel, reshaped to 4D, used
          for calculating local windowed statistics (mean, variance,
          covariance). Expected shape is ``(Kernel_H, Kernel_W, 1, 1)``.
        c1 (float): Stabilization constant for the luminance and mean component,
          :math:`(K_1 L)^2`.
        c2 (float): Stabilization constant for the variance and covariance
          component, :math:`(K_2 L)^2`.

      Returns:
        jnp.ndarray: A scalar JAX array (or an array of scalars if batch size >
        1)
        representing the mean SSIM value(s) for the input channel(s).
      """
      # x_ch, y_ch are (batch, H, W, 1)
      dn = lax.conv_dimension_numbers(
          x_ch.shape, conv_kernel.shape, ('NHWC', 'HWIO', 'NHWC')
      )

      mu_x = lax.conv_general_dilated(
          x_ch,
          conv_kernel,
          window_strides=(1, 1),
          padding='VALID',
          dimension_numbers=dn,
      )
      mu_y = lax.conv_general_dilated(
          y_ch,
          conv_kernel,
          window_strides=(1, 1),
          padding='VALID',
          dimension_numbers=dn,
      )

      mu_x_sq = mu_x**2
      mu_y_sq = mu_y**2
      mu_x_mu_y = mu_x * mu_y

      sigma_x_sq = (
          lax.conv_general_dilated(
              x_ch**2,
              conv_kernel,
              window_strides=(1, 1),
              padding='VALID',
              dimension_numbers=dn,
          )
          - mu_x_sq
      )
      sigma_y_sq = (
          lax.conv_general_dilated(
              y_ch**2,
              conv_kernel,
              window_strides=(1, 1),
              padding='VALID',
              dimension_numbers=dn,
          )
          - mu_y_sq
      )
      sigma_xy = (
          lax.conv_general_dilated(
              x_ch * y_ch,
              conv_kernel,
              window_strides=(1, 1),
              padding='VALID',
              dimension_numbers=dn,
          )
          - mu_x_mu_y
      )

      numerator1 = 2 * mu_x_mu_y + c1
      numerator2 = 2 * sigma_xy + c2
      denominator1 = mu_x_sq + mu_y_sq + c1
      denominator2 = sigma_x_sq + sigma_y_sq + c2

      ssim_map = (numerator1 * numerator2) / (denominator1 * denominator2)
      return jnp.mean(
          ssim_map, axis=(1, 2, 3)
      )  # Mean over H, W, C (which is 1 here for the map)

    ssim_per_channel_list = []
    for i in range(num_channels):
      img1_c = lax.dynamic_slice_in_dim(
          img1, i * 1, 1, axis=3
      )  # (batch, H, W, 1)
      img2_c = lax.dynamic_slice_in_dim(
          img2, i * 1, 1, axis=3
      )  # (batch, H, W, 1)

      ssim_for_channel = _calculate_ssim_for_channel(
          img1_c, img2_c, kernel_conv, c1, c2
      )
      ssim_per_channel_list.append(ssim_for_channel)

    ssim_scores_stacked = jnp.stack(
        ssim_per_channel_list, axis=-1
    )  # (batch, num_channels)
    return jnp.mean(ssim_scores_stacked, axis=-1)  # (batch,)

  @classmethod
  def from_model_output(
      cls,
      predictions: jax.Array,
      targets: jax.Array,
      max_val: float,
      filter_size: int = 11,
      filter_sigma: float = 1.5,
      k1: float = 0.01,
      k2: float = 0.03,
  ) -> 'SSIM':
    """Computes SSIM for a batch of images and creates an SSIM metric instance.

    This method takes batches of predicted and target images, calculates their
    SSIM values, and then initializes an SSIM metric object suitable for
    aggregation across multiple batches.

    Args:
        predictions: A JAX array of predicted images, with shape ``(batch,
          height, width, channels)``.
        targets: A JAX array of ground truth images, with shape ``(batch,
          height, width, channels)``.
        max_val: The maximum possible pixel value (dynamic range) of the images
          (e.g., 1.0 for float images in [0,1], 255 for uint8 images).
        filter_size: The size of the Gaussian filter window used in SSIM
          calculation (default is 11).
        filter_sigma: The standard deviation of the Gaussian filter (default is
          1.5).
        k1: SSIM stability constant for the luminance term (default is 0.01).
        k2: SSIM stability constant for the contrast/structure term (default is
          0.03).

    Returns:
        An SSIM instance containing the SSIM values for the current batch,
        ready for averaging.
    """
    # shape (batch_size,)
    batch_ssim_values = cls._calculate_ssim(
        predictions,
        targets,
        max_val=max_val,
        filter_size=filter_size,
        filter_sigma=filter_sigma,
        k1=k1,
        k2=k2,
    )
    return super().from_model_output(values=batch_ssim_values)

@flax.struct.dataclass
class IoU(base.Average):
  r"""Measures Intersection over Union (IoU) for semantic segmentation.

  The general formula for IoU for a single class is:
  $IoU_{class} = \frac{TP}{TP + FP + FN}$
  where TP, FP, FN are True Positives, False Positives, and False Negatives.

  **Per-Batch Processing:**
  For each input batch, a mean IoU is calculated. This involves:
  1. Aggregating TP, FP, and FN pixel counts for each specified target class
     (from the required `target_class_ids` list) across all samples within the
     batch.
  2. Computing IoU for each of these classes using the batch-aggregated counts:
     $IoU_{class} = \frac{TP}{TP + FP + FN + \epsilon}$.
  3. Averaging these per-class IoU scores to get a single value for the batch.
     - If `target_class_ids` is empty, an array of zeros of shape `(B,)`
       (where `B` is batch size) is produced by `_calculate_iou`.
     - Otherwise, a scalar `jnp.ndarray` (shape `()`) representing the mean
       IoU is produced.

  **Accumulation & Final Metric:**
  This class inherits from `base.Average`. It accumulates the results from
  per-batch processing and `compute()` returns the final mean IoU as a scalar
  `jnp.ndarray` (shape `()`).
  """

  @staticmethod
  def _calculate_iou(
      targets: jnp.ndarray,
      predictions: jnp.ndarray,
      target_class_ids: jnp.ndarray,
      epsilon: float = 1e-7,
  ) -> jnp.ndarray:
    r"""Computes mean IoU for a processed batch by class-wise aggregation using jax.vmap.

    Per-batch processing: For each target class in the provided
    `target_class_ids` list, True Positives (TP), False Positives (FP), and
    False Negatives (FN) are summed across all items in the input batch.
    The IoU for that class is $TP / (TP + FP + FN + \epsilon)$.
    These per-class IoU scores are then averaged. If `target_class_ids` is
    empty, a scalar 0.0 is returned.

    Args:
      targets: Ground truth segmentation masks. Shape is `(B, H, W)`, integer
        class labels. (B: batch size, H: height, W: width)
      predictions: Predicted segmentation masks. Shape is `(B, H, W)`, integer
        class labels.
      target_class_ids: An array of integer class IDs for which to compute IoU.
      epsilon: Small float added to the denominator for numerical stability.
        Default is `1e-7`.

    Returns:
      scalar `jnp.ndarray` (shape `()`) mean IoU for the batch. Returns 0.0
      if `target_class_ids` is empty.
    """
    if target_class_ids.shape[0] == 0:
      return jnp.array(0.0, dtype=jnp.float32)

    def _calculate_iou_for_single_class(
        class_id: jnp.ndarray,
    ) -> jnp.ndarray:
      target_is_class = (targets == class_id)
      pred_is_class = (predictions == class_id)
      intersection = jnp.sum(jnp.logical_and(target_is_class, pred_is_class))
      union = jnp.sum(jnp.logical_or(target_is_class, pred_is_class))
      return intersection / (union + epsilon)

    iou_scores_per_class = jax.vmap(_calculate_iou_for_single_class)(
        target_class_ids
    )

    return jnp.mean(iou_scores_per_class)

  @classmethod
  def from_model_output(
      cls,
      predictions: jax.Array,
      targets: jax.Array,
      num_classes: int,
      target_class_ids: jax.Array,
      from_logits: bool = False,
      epsilon: float = 1e-7,
  ) -> 'IoU':
    """Creates an `IoU` instance from a batch of model outputs.

    Per-batch processing:
    1. Preprocesses `predictions` and `targets` into integer label masks of
       shape `(B, H, W)`. (B: batch size, H: height, W: width).
    2. Calls `_calculate_iou` using the provided `target_class_ids` to compute
       the batch's mean IoU.

    Args:
      predictions: `jax.Array`. Model predictions. - If `from_logits` is `True`:
        shape `(B, H, W, C)` (C: `num_classes`). - If `from_logits` is `False`:
        shape `(B, H, W)` or `(B, H, W, 1)`.
      targets: `jax.Array`. Ground truth segmentation masks. Shape `(B, H, W)`
        or `(B, H, W, 1)`, integer class labels.
      num_classes: Total number of distinct classes (`C`). Integer.
      target_class_ids: An array of integer class IDs for which to compute IoU.
      from_logits: `bool`. If `True`, `predictions` are logits and argmax is
        applied. Default is `False`.
      epsilon: `float`. Small value for stable IoU calculation. Default is
        `1e-7`.

    Returns:
      An `IoU` metric instance updated with the IoU score from this batch.
    """
    # Preprocessing predictions and targets to be (batch, H, W) integer labels
    if from_logits:
      if predictions.ndim != 4 or predictions.shape[-1] != num_classes:
        raise ValueError(
            'Logit predictions must be 4D (batch, H, W, num_classes) with last'
            f' dim matching num_classes. Got shape {predictions.shape} and'
            f' num_classes {num_classes}'
        )
      processed_predictions = jnp.argmax(predictions, axis=-1).astype(jnp.int32)
    else:
      if predictions.ndim == 4 and predictions.shape[-1] == 1:
        processed_predictions = jnp.squeeze(predictions, axis=-1).astype(
            jnp.int32
        )
      elif predictions.ndim == 3:
        processed_predictions = predictions.astype(jnp.int32)
      else:
        raise ValueError(
            'Predictions (if not from_logits) must be 3D (batch, H, W) or '
            f'4D (batch, H, W, 1). Got shape {predictions.shape}'
        )
    if targets.ndim == 4 and targets.shape[-1] == 1:
      processed_targets = jnp.squeeze(targets, axis=-1).astype(jnp.int32)
    elif targets.ndim == 3:
      processed_targets = targets.astype(jnp.int32)
    else:
      raise ValueError(
          'Targets must be 3D (batch, H, W) or 4D (batch, H, W, 1). '
          f'Got shape {targets.shape}'
      )

    iou_score = cls._calculate_iou(
        targets=processed_targets,
        predictions=processed_predictions,
        target_class_ids=target_class_ids,
        epsilon=epsilon,
    )
    return super().from_model_output(values=iou_score)


@flax.struct.dataclass
class PSNR(base.Average):
  r"""PSNR (Peak Signal-to-Noise Ratio)  Metric.

  This class calculates the Peak Signal-to-Noise Ratio (PSNR) between two images
  to measure the quality of a reconstructed image compared to a reference.

  .. math::

      \text{PSNR}(I, J) = 10 \cdot \log_{10} \left(
      \frac{\max(I)^2}{\text{MSE}(I, J)} \right)

  Where:
    - :math:`\max(I)` is the maximum possible pixel value of the input image.
    - :math:`\text{MSE}(I, J)` is the mean squared error between images
    :math:`I` and :math:`J`.
  """

  @staticmethod
  def _calculate_psnr(
      img1: jnp.ndarray,
      img2: jnp.ndarray,
      max_val: float,
      eps: float = 0,
  ) -> jnp.ndarray:
    """Computes PSNR (Peak Signal-to-Noise Ratio) values.

    Args:
            img1: Predicted images, shape ``(batch, H, W, C)``.
            img2: Ground‑truth images, same shape as ``img1``.
            max_val: Dynamic range of the images (e.g. ``1.0`` or ``255``).
            eps: Small constant to avoid ``log(0)`` when images are identical.

        Returns:
          A 1D JAX array of shape ``(batch,)`` containing PSNR in dB.
    """
    if img1.shape != img2.shape:
      raise ValueError(
          f'Input images must have the same shape, got {img1.shape} and'
          f' {img2.shape}.'
      )
    if img1.ndim != 4:  # (batch, H, W, C)
      raise ValueError(
          'Inputs must be 4‑D (batch, height, width, channels), got'
          f' {img1.ndim}‑D.'
      )

    img1 = img1.astype(jnp.float32)
    img2 = img2.astype(jnp.float32)

    # Mean‑squared error per image.
    mse = jnp.mean(jnp.square(img1 - img2), axis=(1, 2, 3))
    mse = jnp.maximum(mse, eps)

    psnr = 20.0 * jnp.log10(max_val) - 10.0 * jnp.log10(mse)
    return psnr

  @classmethod
  def from_model_output(
      cls,
      predictions: jnp.ndarray,
      targets: jnp.ndarray,
      max_val: float,
  ) -> 'PSNR':
    """Computes PSNR for a batch of images and creates an PSNR metric instance.

    Args:
        predictions: A JAX array of predicted images, with shape ``(batch, H, W,
          C)``.
        targets: A JAX array of ground truth images, with shape ``(batch, H, W,
          C)``.
        max_val: The maximum possible pixel value (dynamic range) of the images
          (e.g., 1.0 for float images in [0,1], 255 for uint8 images).

    Returns:
        A ``PSNR`` instance containing per‑image PSNR values.
    """
    batch_psnr = cls._calculate_psnr(predictions, targets, max_val=max_val)
    return super().from_model_output(values=batch_psnr)


@flax.struct.dataclass
class Dice(clu_metrics.Metric):
  r"""Computes the Dice coefficient between `y_true` and `y_pred`.

  Dice is a similarity measure used to measure overlap between two samples.
  A Dice score of 1 indicates perfect overlap; 0 indicates no overlap.

  The formula is:

  .. math::

      \text{Dice} = \frac{2 \cdot \sum (y_{\text{true}} \cdot y_{\text{pred}})}
                          {\sum y_{\text{true}} + \sum y_{\text{pred}} +
                          \epsilon}

  Attributes:
      intersection: Sum of element-wise product between `y_true` and `y_pred`.
      sum_true: Sum of y_true across all examples.
      sum_pred: Sum of y_pred across all examples.
  """

  intersection: jax.Array
  sum_pred: jax.Array
  sum_true: jax.Array

  @classmethod
  def empty(cls) -> 'Dice':
    return cls(
        intersection=jnp.array(0.0, jnp.float32),
        sum_pred=jnp.array(0.0, jnp.float32),
        sum_true=jnp.array(0.0, jnp.float32),
    )

  @classmethod
  def from_model_output(
      cls,
      predictions: jax.Array,
      labels: jax.Array,
  ) -> 'Dice':
    """Updates the metric.

    Args:
        predictions: A floating point vector whose values are in the range [0,
          1]. The shape should be (batch_size,).
        labels: True value. The value is expected to be 0 or 1. The shape should
          be (batch_size,).

    Returns:
        Updated Dice metric.
    """
    predictions = jnp.asarray(predictions, jnp.float32)
    labels = jnp.asarray(labels, jnp.float32)

    intersection = jnp.sum(predictions * labels)
    sum_pred = jnp.sum(predictions)
    sum_true = jnp.sum(labels)

    return cls(
        intersection=intersection,
        sum_pred=sum_pred,
        sum_true=sum_true,
    )

  def merge(self, other: 'Dice') -> 'Dice':
    return type(self)(
        intersection=self.intersection + other.intersection,
        sum_pred=self.sum_pred + other.sum_pred,
        sum_true=self.sum_true + other.sum_true,
    )

  def compute(self) -> jax.Array:
    """Returns the final Dice coefficient."""
    epsilon = 1e-7
    return (2.0 * self.intersection) / (self.sum_pred + self.sum_true + epsilon)<|MERGE_RESOLUTION|>--- conflicted
+++ resolved
@@ -14,12 +14,8 @@
 
 """A collection of different metrics for image models."""
 
-<<<<<<< HEAD
 import jax.numpy as jnp
 from jax import random, lax
-=======
-from clu import metrics as clu_metrics
->>>>>>> 21e4f1a3
 import flax
 import jax
 from metrax import base
